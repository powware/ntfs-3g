--- conflicted
+++ resolved
@@ -201,11 +201,7 @@
 			}
 			break;
 		case 'a':
-<<<<<<< HEAD
-			if (!le32_eq(opts.attr, cpu_to_le32(-1))) {
-=======
-			if (opts.attr != const_cpu_to_le32(-1)) {
->>>>>>> e37258bf
+			if (!le32_eq(opts.attr, const_cpu_to_le32(-1))) {
 				ntfs_log_error("You must specify exactly one "
 						"attribute.\n");
 			} else if (parse_attribute(optarg, &attr) > 0) {
@@ -436,11 +432,7 @@
 	}
 
 	attr = AT_DATA;
-<<<<<<< HEAD
-	if (!le32_eq(opts.attr, cpu_to_le32(-1)))
-=======
-	if (opts.attr != const_cpu_to_le32(-1))
->>>>>>> e37258bf
+	if (!le32_eq(opts.attr, const_cpu_to_le32(-1)))
 		attr = opts.attr;
 
 	result = cat(vol, inode, attr, opts.attr_name, opts.attr_name_len);
