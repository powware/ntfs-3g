/**
 * ntfsdump_logfile - Part of the Linux-NTFS project.
 *
 * Copyright (c) 2000-2005 Anton Altaparmakov
 *
 * This utility will interpret the contents of the journal ($LogFile) of an
 * NTFS partition and display the results on stdout.  Errors will be output to
 * stderr.
 *
 * This program is free software; you can redistribute it and/or modify
 * it under the terms of the GNU General Public License as published by
 * the Free Software Foundation; either version 2 of the License, or
 * (at your option) any later version.
 *
 * This program is distributed in the hope that it will be useful,
 * but WITHOUT ANY WARRANTY; without even the implied warranty of
 * MERCHANTABILITY or FITNESS FOR A PARTICULAR PURPOSE.  See the
 * GNU General Public License for more details.
 *
 * You should have received a copy of the GNU General Public License
 * along with this program (in the main directory of the Linux-NTFS source
 * in the file COPYING); if not, write to the Free Software Foundation,
 * Inc., 59 Temple Place, Suite 330, Boston, MA  02111-1307  USA
 */
/* TODO:
 *	- Remove the need for clipping at 64MiB.
 *	- Add normal command line switchs (use getopt_long()).
 *	- For a volume: allow dumping only uncommitted records.
 *	- For a file:   get an optional command line parameter for the last SN.
 *	- Sanity checks.
 */

#include "config.h"

#ifdef HAVE_SYS_TYPES_H
#include <sys/types.h>
#endif
#ifdef HAVE_SYS_STAT_H
#include <sys/stat.h>
#endif
#ifdef HAVE_UNISTD_H
#include <unistd.h>
#endif
#ifdef HAVE_STDARG_H
#include <stdarg.h>
#endif
#ifdef HAVE_STDLIB_H
#include <stdlib.h>
#endif
#ifdef HAVE_STDIO_H
#include <stdio.h>
#endif
#ifdef HAVE_STRING_H
#include <string.h>
#endif
#ifdef HAVE_ERRNO_H
#include <errno.h>
#endif
#ifdef HAVE_FCNTL_H
#include <fcntl.h>
#endif

#include "types.h"
#include "endians.h"
#include "volume.h"
#include "inode.h"
#include "attrib.h"
#include "layout.h"
#include "logfile.h"
#include "mst.h"
#include "utils.h"
/* #include "version.h" */
#include "logging.h"

typedef struct {
	BOOL is_volume;
	const char *filename;
	s64 data_size;
	union {
		struct {
			ntfs_volume *vol;
			ntfs_inode *ni;
			ntfs_attr *na;
		};
		struct {
			int fd;
		};
	};
} logfile_file;

/**
 * logfile_close
 */
static int logfile_close(logfile_file *logfile)
{
	if (logfile->is_volume) {
		if (logfile->na)
			ntfs_attr_close(logfile->na);
		if (logfile->ni && ntfs_inode_close(logfile->ni))
			ntfs_log_perror("Warning: Failed to close $LogFile "
					"(inode %i)", FILE_LogFile);
		if (ntfs_umount(logfile->vol, 0))
			ntfs_log_perror("Warning: Failed to umount %s",
				logfile->filename);
	} else {
		if (close(logfile->fd))
			ntfs_log_perror("Warning: Failed to close file %s",
				logfile->filename);
	}
	return 0;
}

/**
 * device_err_exit - put an error message, cleanup and exit.
 * @vol: volume to unmount.
 * @ni:  Inode to free.
 * @na:  Attribute to close.
 *
 * Use when you wish to exit and collate all the cleanups together.
 * if you don't have some parameter to pass, just pass NULL.
 */
__attribute__((noreturn))
__attribute__((format(printf, 4, 5)))
static void device_err_exit(ntfs_volume *vol, ntfs_inode *ni,
		ntfs_attr *na, const char *fmt, ...)
{
	va_list ap;

	if (na)
		ntfs_attr_close(na);
	if (ni && ntfs_inode_close(ni))
		ntfs_log_perror("Warning: Failed to close $LogFile (inode %i)",
			FILE_LogFile);
	if (ntfs_umount(vol, 0))
		ntfs_log_perror("Warning: Failed to umount");

	fprintf(stderr, "ERROR: ");
	va_start(ap, fmt);
	vfprintf(stderr, fmt, ap);
	va_end(ap);

	ntfs_log_error("Aborting...\n");
	exit(1);
}

/**
 * log_err_exit -
 */
__attribute__((noreturn))
__attribute__((format(printf, 2, 3)))
static void log_err_exit(u8 *buf, const char *fmt, ...)
{
	va_list ap;

	free(buf);

	fprintf(stderr, "ERROR: ");
	va_start(ap, fmt);
	vfprintf(stderr, fmt, ap);
	va_end(ap);

	ntfs_log_error("Aborting...\n");
	exit(1);
}

/**
 * usage -
 */
__attribute__((noreturn))
static void usage(const char *exec_name)
{
	ntfs_log_error("%s v%s (libntfs-3g) - Interpret and display information "
			"about the journal\n($LogFile) of an NTFS volume.\n"
			"Copyright (c) 2000-2005 Anton Altaparmakov.\n"
			"%s is free software, released under the GNU General "
			"Public License\nand you are welcome to redistribute "
			"it under certain conditions.\n%s comes with "
			"ABSOLUTELY NO WARRANTY; for details read the GNU\n"
			"General Public License to be found in the file "
			"COPYING in the main Linux-NTFS\ndistribution "
			"directory.\nUsage: %s device\n    e.g. %s /dev/hda6\n"
			"Alternative usage: %s -f file\n    e.g. %s -f "
			"MyCopyOfTheLogFile\n", exec_name, VERSION,
			exec_name, exec_name,
			exec_name, exec_name, exec_name, exec_name);
	exit(1);
}

/**
 * logfile_open
 */
static int logfile_open(BOOL is_volume, const char *filename,
		logfile_file *logfile)
{
	if (is_volume) {
		ntfs_volume *vol;
		ntfs_inode *ni;
		ntfs_attr *na;

		/* Porting note: NTFS_MNT_FORENSIC is not needed when we mount
		 * the volume in read-only mode. No changes will be made to the
		 * logfile or anything else when we are in read only-mode. */
		vol = ntfs_mount(filename, NTFS_MNT_RDONLY);
		if (!vol)
			log_err_exit(NULL, "Failed to mount %s: %s\n",
					filename, strerror(errno));
		ntfs_log_info("Mounted NTFS volume %s (NTFS v%i.%i) on device %s.\n",
				vol->vol_name ? vol->vol_name : "<NO_NAME>",
				vol->major_ver, vol->minor_ver, filename);
		if (ntfs_version_is_supported(vol))
			device_err_exit(vol, NULL, NULL,
					"Unsupported NTFS version.\n");
		ni = ntfs_inode_open(vol, FILE_LogFile);
		if (!ni)
			device_err_exit(vol, NULL, NULL, "Failed to "
					"open $LogFile (inode %i): %s\n",
					FILE_LogFile, strerror(errno));
		na = ntfs_attr_open(ni, AT_DATA, AT_UNNAMED, 0);
		if (!na)
			device_err_exit(vol, ni, NULL, "Failed to open "
					"$LogFile/$DATA (attribute 0x%x):"
					" %s\n", (unsigned int)
					le32_to_cpu(AT_DATA), strerror(errno));
		if (!na->data_size)
			device_err_exit(vol, ni, na, "$LogFile has zero "
					"length.  Run chkdsk /f to correct "
					"this.\n");
		logfile->data_size = na->data_size;
		logfile->vol = vol;
		logfile->ni = ni;
		logfile->na = na;
	} else {
		struct stat sbuf;
		int fd;

		if (stat(filename, &sbuf) == -1) {
			if (errno == ENOENT)
				log_err_exit(NULL, "The file %s does not "
						"exist.  Did you specify it "
						"correctly?\n", filename);
			log_err_exit(NULL, "Error getting information about "
					"%s: %s\n", filename, strerror(errno));
		}

		fd = open(filename, O_RDONLY);
		if (fd == -1)
			log_err_exit(NULL, "Failed to open file %s: %s\n",
					filename, strerror(errno));
		logfile->data_size = sbuf.st_size;
		logfile->fd = fd;
	}

	logfile->is_volume = is_volume;
	logfile->filename = filename;

	return 0;
}

/**
 * logfile_read
 */
static int logfile_pread(logfile_file *logfile, int ofs, int count, u8 *buf)
{
	int br;

	if (logfile->is_volume) {
		br = (int)ntfs_attr_pread(logfile->na, ofs, count, buf);
	} else {
		if (lseek(logfile->fd, ofs, SEEK_SET)==-1) {
			ntfs_log_error("Could not seek to offset %u\n", ofs);
			return 0;
		}
		br = read(logfile->fd, buf, count);
	}
	if (br != count) {
		ntfs_log_error("Only %d out of %d bytes read starting at %d\n",
			br, count, ofs);
	}
	return br;
}

/**
 * restart_header_sanity()
 */
static void restart_header_sanity(RESTART_PAGE_HEADER *rstr, u8 *buf)
{
	unsigned int usa_end_ofs, page_size;

	/* Only CHKD records are allowed to have chkdsk_lsn set. */
	if (!ntfs_is_chkd_record(rstr->magic) &&
			sle64_to_cpu(rstr->chkdsk_lsn))
		log_err_exit(buf, "$LogFile is corrupt:  Restart page header "
				"magic is not CHKD but a chkdsk LSN is "
				"specified.  Cannot handle this yet.\n");
	/* Both system and log page size must be >= 512 and a power of 2. */
	page_size = le32_to_cpu(rstr->log_page_size);
	if (page_size < 512 || page_size & (page_size - 1))
		log_err_exit(buf, "$LogFile is corrupt:  Restart page header "
				"specifies invalid log page size.  Cannot "
				"handle this yet.\n");
	if (page_size != le32_to_cpu(rstr->system_page_size)) {
		page_size = le32_to_cpu(rstr->system_page_size);
		if (page_size < 512 || page_size & (page_size - 1))
			log_err_exit(buf, "$LogFile is corrupt:  Restart page "
					"header specifies invalid system page "
					"size.  Cannot handle this yet.\n");
	}
	/* Abort if the version number is not 1.1. */
	if (sle16_to_cpu(rstr->major_ver) != 1 ||
			sle16_to_cpu(rstr->minor_ver) != 1)
		log_err_exit(buf, "Unknown $LogFile version %i.%i.  Only know "
				"how to handle version 1.1.\n",
				sle16_to_cpu(rstr->major_ver),
				sle16_to_cpu(rstr->minor_ver));
	/* Verify the location and size of the update sequence array. */
	usa_end_ofs = le16_to_cpu(rstr->usa_ofs) +
			le16_to_cpu(rstr->usa_count) * sizeof(u16);
	if (page_size / NTFS_BLOCK_SIZE + 1 != le16_to_cpu(rstr->usa_count))
		log_err_exit(buf, "Restart page header in $LogFile is "
				"corrupt:  Update sequence array size is "
				"wrong.  Cannot handle this yet.\n");
	if (le16_to_cpu(rstr->usa_ofs) < offsetof(RESTART_PAGE_HEADER, usn))
		log_err_exit(buf, "Restart page header in $LogFile is "
				"corrupt:  Update sequence array overlaps "
				"restart page header.  Cannot handle this "
				"yet.\n");
	if (usa_end_ofs > NTFS_BLOCK_SIZE - sizeof(u16))
		log_err_exit(buf, "Restart page header in $LogFile is "
				"corrupt:  Update sequence array overlaps or "
				"is behind first protected sequence number.  "
				"Cannot handle this yet.\n");
	if (usa_end_ofs > le16_to_cpu(rstr->restart_area_offset))
		log_err_exit(buf, "Restart page header in $LogFile is "
				"corrupt:  Update sequence array overlaps or "
				"is behind restart area.  Cannot handle this "
				"yet.\n");
	/* Finally, verify the offset of the restart area. */
	if (le16_to_cpu(rstr->restart_area_offset) & 7)
		log_err_exit(buf, "Restart page header in $LogFile is "
				"corrupt:  Restart area offset is not aligned "
				"to 8-byte boundary.  Cannot handle this "
				"yet.\n");
}

/**
 * dump_restart_areas_header
 */
static void dump_restart_areas_header(RESTART_PAGE_HEADER *rstr)
{
	ntfs_log_info("\nRestart page header:\n");
	ntfs_log_info("magic = %s\n", ntfs_is_rstr_record(rstr->magic) ? "RSTR" :
			"CHKD");
	ntfs_log_info("usa_ofs = %u (0x%x)\n", le16_to_cpu(rstr->usa_ofs),
			le16_to_cpu(rstr->usa_ofs));
	ntfs_log_info("usa_count = %u (0x%x)\n", le16_to_cpu(rstr->usa_count),
			le16_to_cpu(rstr->usa_count));
	ntfs_log_info("chkdsk_lsn = %lli (0x%llx)\n",
			(long long)sle64_to_cpu(rstr->chkdsk_lsn),
			(unsigned long long)sle64_to_cpu(rstr->chkdsk_lsn));
	ntfs_log_info("system_page_size = %u (0x%x)\n",
			(unsigned int)le32_to_cpu(rstr->system_page_size),
			(unsigned int)le32_to_cpu(rstr->system_page_size));
	ntfs_log_info("log_page_size = %u (0x%x)\n",
			(unsigned int)le32_to_cpu(rstr->log_page_size),
			(unsigned int)le32_to_cpu(rstr->log_page_size));
	ntfs_log_info("restart_offset = %u (0x%x)\n",
			le16_to_cpu(rstr->restart_area_offset),
			le16_to_cpu(rstr->restart_area_offset));
}

/**
 * dump_restart_areas_area
 */
static void dump_restart_areas_area(RESTART_PAGE_HEADER *rstr)
{
	LOG_CLIENT_RECORD *lcr;
	RESTART_AREA *ra;
	int client;

	ra = (RESTART_AREA*)((u8*)rstr +
			le16_to_cpu(rstr->restart_area_offset));
	ntfs_log_info("current_lsn = %lli (0x%llx)\n",
			(long long)sle64_to_cpu(ra->current_lsn),
			(unsigned long long)sle64_to_cpu(ra->current_lsn));
	ntfs_log_info("log_clients = %u (0x%x)\n", le16_to_cpu(ra->log_clients),
			le16_to_cpu(ra->log_clients));
	ntfs_log_info("client_free_list = %i (0x%x)\n",
			(s16)le16_to_cpu(ra->client_free_list),
			le16_to_cpu(ra->client_free_list));
	ntfs_log_info("client_in_use_list = %i (0x%x)\n",
			(s16)le16_to_cpu(ra->client_in_use_list),
			le16_to_cpu(ra->client_in_use_list));
	ntfs_log_info("flags = 0x%.4x\n", le16_to_cpu(ra->flags));
	ntfs_log_info("seq_number_bits = %u (0x%x)\n",
			(unsigned int)le32_to_cpu(ra->seq_number_bits),
			(unsigned int)le32_to_cpu(ra->seq_number_bits));
	ntfs_log_info("restart_area_length = %u (0x%x)\n",
			le16_to_cpu(ra->restart_area_length),
			le16_to_cpu(ra->restart_area_length));
	ntfs_log_info("client_array_offset = %u (0x%x)\n",
			le16_to_cpu(ra->client_array_offset),
			le16_to_cpu(ra->client_array_offset));
	ntfs_log_info("file_size = %lli (0x%llx)\n",
			(long long)sle64_to_cpu(ra->file_size),
			(unsigned long long)sle64_to_cpu(ra->file_size));
	ntfs_log_info("last_lsn_data_length = %u (0x%x)\n",
			(unsigned int)le32_to_cpu(ra->last_lsn_data_length),
			(unsigned int)le32_to_cpu(ra->last_lsn_data_length));
	ntfs_log_info("log_record_header_length = %u (0x%x)\n",
			le16_to_cpu(ra->log_record_header_length),
			le16_to_cpu(ra->log_record_header_length));
	ntfs_log_info("log_page_data_offset = %u (0x%x)\n",
			le16_to_cpu(ra->log_page_data_offset),
			le16_to_cpu(ra->log_page_data_offset));
	ntfs_log_info("restart_log_open_count = %u (0x%x)\n",
			(unsigned)le32_to_cpu(ra->restart_log_open_count),
			(unsigned)le32_to_cpu(ra->restart_log_open_count));
	lcr = (LOG_CLIENT_RECORD*)((u8*)ra +
			le16_to_cpu(ra->client_array_offset));
	for (client = 0; client < le16_to_cpu(ra->log_clients); client++) {
		char *client_name;

		ntfs_log_info("\nLog client record number %i:\n", client + 1);
		ntfs_log_info("oldest_lsn = %lli (0x%llx)\n",
				(long long)sle64_to_cpu(lcr->oldest_lsn),
				(unsigned long long)
				sle64_to_cpu(lcr->oldest_lsn));
		ntfs_log_info("client_restart_lsn = %lli (0x%llx)\n", (long long)
				sle64_to_cpu(lcr->client_restart_lsn),
				(unsigned long long)
				sle64_to_cpu(lcr->client_restart_lsn));
		ntfs_log_info("prev_client = %i (0x%x)\n",
				(s16)le16_to_cpu(lcr->prev_client),
				le16_to_cpu(lcr->prev_client));
		ntfs_log_info("next_client = %i (0x%x)\n",
				(s16)le16_to_cpu(lcr->next_client),
				le16_to_cpu(lcr->next_client));
		ntfs_log_info("seq_number = %u (0x%x)\n", le16_to_cpu(lcr->seq_number),
				le16_to_cpu(lcr->seq_number));
		ntfs_log_info("client_name_length = %u (0x%x)\n",
				(unsigned int)le32_to_cpu(lcr->client_name_length) / 2,
				(unsigned int)le32_to_cpu(lcr->client_name_length) / 2);
		if (le32_to_cpu(lcr->client_name_length)) {
			client_name = NULL;
			if (ntfs_ucstombs(lcr->client_name,
					le32_to_cpu(lcr->client_name_length) /
					2, &client_name, 0) < 0) {
				ntfs_log_perror("Failed to convert log client name");
				client_name = strdup("<conversion error>");
			}
		} else
			client_name = strdup("<unnamed>");
		ntfs_log_info("client_name = %s\n", client_name);
		free(client_name);
		/*
		 * Log client records are fixed size so we can simply use the
		 * C increment operator to get to the next one.
		 */
		lcr++;
	}
}

/**
 * dump_restart_areas()
 */
static void *dump_restart_areas(RESTART_PAGE_HEADER *rstr, u8 *buf,
		unsigned int page_size)
{
	int pass = 1;

rstr_pass_loc:
	if (ntfs_is_chkd_record(rstr->magic))
		log_err_exit(buf, "The %s restart page header in $LogFile has "
				"been modified by chkdsk.  Do not know how to "
				"handle this yet.  Reboot into Windows to fix "
				"this.\n", (u8*)rstr == buf ? "first" :
				"second");
	if (ntfs_mst_post_read_fixup((NTFS_RECORD*)rstr, page_size) ||
			ntfs_is_baad_record(rstr->magic))
		log_err_exit(buf, "$LogFile incomplete multi sector transfer "
				"detected in restart page header.  Cannot "
				"handle this yet.\n");
	if (pass == 1)
		ntfs_log_info("$LogFile version %i.%i.\n",
				sle16_to_cpu(rstr->major_ver),
				sle16_to_cpu(rstr->minor_ver));
	else /* if (pass == 2) */ {
		RESTART_AREA *ra;

		/*
		 * rstr is now the second restart page so we declare rstr1
		 * as the first restart page as this one has been verified in
		 * the first pass so we can use all its members safely.
		 */
		RESTART_PAGE_HEADER *rstr1 = (RESTART_PAGE_HEADER*)buf;

		/* Exclude the usa from the comparison. */
		ra = (RESTART_AREA*)((u8*)rstr1 +
				le16_to_cpu(rstr1->restart_area_offset));
		if (!memcmp(rstr1, rstr, le16_to_cpu(rstr1->usa_ofs)) &&
				!memcmp((u8*)rstr1 + le16_to_cpu(
				rstr1->restart_area_offset), (u8*)rstr +
				le16_to_cpu(rstr->restart_area_offset),
				le16_to_cpu(ra->restart_area_length))) {
			puts("\nSkipping analysis of second restart page "
					"because it fully matches the first "
					"one.");
			goto skip_rstr_pass;
		}
		/*
		 * The $LogFile versions specified in each of the two restart
		 * page headers must match.
		 */
		if (!sle16_eq(rstr1->major_ver, rstr->major_ver) ||
				!sle16_eq(rstr1->minor_ver, rstr->minor_ver))
			log_err_exit(buf, "Second restart area specifies "
					"different $LogFile version to first "
					"restart area.  Cannot handle this "
					"yet.\n");
	}
	/* The restart page header is in rstr and it is mst deprotected. */
	ntfs_log_info("\n%s restart page:\n", pass == 1 ? "1st" : "2nd");
	dump_restart_areas_header(rstr);

	ntfs_log_info("\nRestart area:\n");
	dump_restart_areas_area(rstr);

skip_rstr_pass:
	if (pass == 1) {
		rstr = (RESTART_PAGE_HEADER*)((u8*)rstr + page_size);
		++pass;
		goto rstr_pass_loc;
	}

	return rstr;
}

/**
 * dump_log_records()
 */
static void dump_log_record(LOG_RECORD *lr)
{
	unsigned int i;
	ntfs_log_info("this lsn = 0x%llx\n",
			(unsigned long long)sle64_to_cpu(lr->this_lsn));
	ntfs_log_info("client previous lsn = 0x%llx\n", (unsigned long long)
			sle64_to_cpu(lr->client_previous_lsn));
	ntfs_log_info("client undo next lsn = 0x%llx\n", (unsigned long long)
			sle64_to_cpu(lr->client_undo_next_lsn));
	ntfs_log_info("client data length = 0x%x\n",
			(unsigned int)le32_to_cpu(lr->client_data_length));
	ntfs_log_info("client_id.seq_number = 0x%x\n",
			le16_to_cpu(lr->client_id.seq_number));
	ntfs_log_info("client_id.client_index = 0x%x\n",
			le16_to_cpu(lr->client_id.client_index));
	ntfs_log_info("record type = 0x%x\n",
			(unsigned int)le32_to_cpu(lr->record_type));
	ntfs_log_info("transaction_id = 0x%x\n",
			(unsigned int)le32_to_cpu(lr->transaction_id));
<<<<<<< HEAD
	ntfs_log_info("flags = 0x%x:", le16_to_cpu(lr->flags));
	if (le16_cmpz(lr->flags))
=======
	ntfs_log_info("flags = 0x%x:", le16_to_cpu(lr->log_record_flags));
	if (!lr->log_record_flags)
>>>>>>> 0595f888
		ntfs_log_info(" NONE\n");
	else {
		int _b = 0;

<<<<<<< HEAD
		if (!le16_andz(lr->flags, LOG_RECORD_MULTI_PAGE)) {
			ntfs_log_info(" LOG_RECORD_MULTI_PAGE");
			_b = 1;
		}
		if (!le16_andz(lr->flags, le16_not(LOG_RECORD_MULTI_PAGE))) {
=======
		if (lr->log_record_flags & LOG_RECORD_MULTI_PAGE) {
			ntfs_log_info(" LOG_RECORD_MULTI_PAGE");
			_b = 1;
		}
		if (lr->log_record_flags & ~LOG_RECORD_MULTI_PAGE) {
>>>>>>> 0595f888
			if (_b)
				ntfs_log_info(" |");
			ntfs_log_info(" Unknown flags");
		}
		ntfs_log_info("\n");
	}
	ntfs_log_info("redo_operation = 0x%x\n", le16_to_cpu(lr->redo_operation));
	ntfs_log_info("undo_operation = 0x%x\n", le16_to_cpu(lr->undo_operation));
	ntfs_log_info("redo_offset = 0x%x\n", le16_to_cpu(lr->redo_offset));
	ntfs_log_info("redo_length = 0x%x\n", le16_to_cpu(lr->redo_length));
	ntfs_log_info("undo_offset = 0x%x\n", le16_to_cpu(lr->undo_offset));
	ntfs_log_info("undo_length = 0x%x\n", le16_to_cpu(lr->undo_length));
	ntfs_log_info("target_attribute = 0x%x\n", le16_to_cpu(lr->target_attribute));
	ntfs_log_info("lcns_to_follow = 0x%x\n", le16_to_cpu(lr->lcns_to_follow));
	ntfs_log_info("record_offset = 0x%x\n", le16_to_cpu(lr->record_offset));
	ntfs_log_info("attribute_offset = 0x%x\n", le16_to_cpu(lr->attribute_offset));
	ntfs_log_info("target_vcn = 0x%llx\n",
			(unsigned long long)sle64_to_cpu(lr->target_vcn));
	if (le16_to_cpu(lr->lcns_to_follow) > 0)
		ntfs_log_info("Array of lcns:\n");
	for (i = 0; i < le16_to_cpu(lr->lcns_to_follow); i++)
		ntfs_log_info("lcn_list[%u].lcn = 0x%llx\n", i,
			(unsigned long long)sle64_to_cpu(lr->lcn_list[i]));
}

/**
 * dump_log_records()
 */
static void dump_log_records(RECORD_PAGE_HEADER *rcrd, u8 *buf,
		int buf_size, unsigned int page_size)
{
	LOG_RECORD *lr;
	int pass = 0;
	int client;

	/* Reuse pass for log area. */
rcrd_pass_loc:
	rcrd = (RECORD_PAGE_HEADER*)((u8*)rcrd + page_size);
	if ((u8*)rcrd + page_size > buf + buf_size)
		return;
	ntfs_log_info("\nLog record page number %i", pass);
	if (!ntfs_is_rcrd_record(rcrd->magic) &&
			!ntfs_is_chkd_record(rcrd->magic)) {
		unsigned int i;
		for (i = 0; i < page_size; i++)
			if (((u8*)rcrd)[i] != (u8)-1)
				break;
		if (i < page_size)
			puts(" is corrupt (magic is not RCRD or CHKD).");
		else
			puts(" is empty.");
		pass++;
		goto rcrd_pass_loc;
	} else
		puts(":");
	/* Dump log record page */
	ntfs_log_info("magic = %s\n", ntfs_is_rcrd_record(rcrd->magic) ? "RCRD" :
			"CHKD");
// TODO: I am here... (AIA)
	ntfs_log_info("copy.last_lsn/file_offset = 0x%llx\n", (unsigned long long)
			sle64_to_cpu(rcrd->copy.last_lsn));
	ntfs_log_info("flags = 0x%x\n", (unsigned int)le32_to_cpu(rcrd->flags));
	ntfs_log_info("page count = %i\n", le16_to_cpu(rcrd->page_count));
	ntfs_log_info("page position = %i\n", le16_to_cpu(rcrd->page_position));
	ntfs_log_info("header.next_record_offset = 0x%llx\n", (unsigned long long)
			le16_to_cpu(rcrd->next_record_offset));
	ntfs_log_info("header.last_end_lsn = 0x%llx\n", (unsigned long long)
			sle64_to_cpu(rcrd->last_end_lsn));
	/*
	 * Where does the 0x40 come from? Is it just usa_offset +
	 * usa_client * 2 + 7 & ~7 or is it derived from somewhere?
	 */
	lr = (LOG_RECORD*)((u8*)rcrd + 0x40);
	client = 0;
	do {
		ntfs_log_info("\nLog record %i:\n", client);
		dump_log_record(lr);
		client++;
		lr = (LOG_RECORD*)((u8*)lr + 0x70);
	} while (((u8*)lr + 0x70 <= (u8*)rcrd +
			le16_to_cpu(rcrd->next_record_offset)));

	pass++;
	goto rcrd_pass_loc;
}

/**
 * main -
 */
int main(int argc, char **argv)
{
	RESTART_PAGE_HEADER *rstr;
	RECORD_PAGE_HEADER *rcrd;
	unsigned int page_size;
	int buf_size, br, err;
	logfile_file logfile;
	u8 *buf;

	ntfs_log_set_handler(ntfs_log_handler_outerr);

	ntfs_log_info("\n");
	if (argc < 2 || argc > 3)
		/* print usage and exit */
		usage(argv[0]);
	/*
	 * If one argument, it is a device containing an NTFS volume which we
	 * need to mount and read the $LogFile from so we can dump its
	 * contents.
	 *
	 * If two arguments the first one must be "-f" and the second one is
	 * the path and name of the $LogFile (or copy thereof) which we need to
	 * read and dump the contents of.
	 */

	if (argc == 2) {
		logfile_open(TRUE, argv[1], &logfile);
	} else /* if (argc == 3) */ {
		if (strncmp(argv[1], "-f", strlen("-f")))
			usage(argv[0]);

		logfile_open(FALSE, argv[2], &logfile);
	}

	buf_size = 64 * 1024 * 1024;

	if (logfile.data_size <= buf_size)
		buf_size = logfile.data_size;
	else
		ntfs_log_error("Warning: $LogFile is too big.  "
			"Only analysing the first 64MiB.\n");

	/* For simplicity we read all of $LogFile/$DATA into memory. */
	buf = malloc(buf_size);
	if (!buf) {
		ntfs_log_perror("Failed to allocate buffer for file data");
		logfile_close(&logfile);
		exit(1);
	}

	br = logfile_pread(&logfile, 0, buf_size, buf);
	err = errno;
	logfile_close(&logfile);
	if (br != buf_size) {
		log_err_exit(buf, "Failed to read $LogFile/$DATA: %s\n",
				br < 0 ? strerror(err) : "Partial read.");
	}

	/*
	 * We now have the entirety of the journal ($LogFile/$DATA or argv[2])
	 * in the memory buffer buf and this has a size of buf_size.  Note we
	 * apply a size capping at 64MiB, so if the journal is any bigger we
	 * only have the first 64MiB.  This should not be a problem as I have
	 * never seen such a large $LogFile.  Usually it is only a few MiB in
	 * size.
	 */
	rstr = (RESTART_PAGE_HEADER*)buf;

	/* Check for presence of restart area signature. */
	if (!ntfs_is_rstr_record(rstr->magic) &&
			!ntfs_is_chkd_record(rstr->magic)) {
		s8 *pos = (s8*)buf;
		s8 *end = pos + buf_size;
		while (pos < end && *pos == -1)
			pos++;
		if (pos != end)
			log_err_exit(buf, "$LogFile contents are corrupt "
					"(magic RSTR is missing).  Cannot "
					"handle this yet.\n");
		/* All bytes are -1. */
		free(buf);
		puts("$LogFile is not initialized.");
		return 0;
	}

	/*
	 * First, verify the restart page header for consistency.
	 */
	restart_header_sanity(rstr, buf);
	page_size = le32_to_cpu(rstr->log_page_size);

	/*
	 * Second, verify the restart area itself.
	 */
	// TODO: Implement this.
	ntfs_log_error("Warning:  Sanity checking of restart area not implemented "
		"yet.\n");
	/*
	 * Third and last, verify the array of log client records.
	 */
	// TODO: Implement this.
	ntfs_log_error("Warning:  Sanity checking of array of log client records not "
		"implemented yet.\n");

	/*
	 * Dump the restart headers & areas.
	 */
	rcrd = (RECORD_PAGE_HEADER*)dump_restart_areas(rstr, buf, page_size);
	ntfs_log_info("\n\nFinished with restart pages.  "
		"Beginning with log pages.\n");

	/*
	 * Dump the log areas.
	 */
	dump_log_records(rcrd, buf, buf_size, page_size);

	free(buf);
	return 0;
}
<|MERGE_RESOLUTION|>--- conflicted
+++ resolved
@@ -557,30 +557,17 @@
 			(unsigned int)le32_to_cpu(lr->record_type));
 	ntfs_log_info("transaction_id = 0x%x\n",
 			(unsigned int)le32_to_cpu(lr->transaction_id));
-<<<<<<< HEAD
-	ntfs_log_info("flags = 0x%x:", le16_to_cpu(lr->flags));
-	if (le16_cmpz(lr->flags))
-=======
 	ntfs_log_info("flags = 0x%x:", le16_to_cpu(lr->log_record_flags));
-	if (!lr->log_record_flags)
->>>>>>> 0595f888
+	if (le16_cmpz(lr->log_record_flags))
 		ntfs_log_info(" NONE\n");
 	else {
 		int _b = 0;
 
-<<<<<<< HEAD
-		if (!le16_andz(lr->flags, LOG_RECORD_MULTI_PAGE)) {
+		if (!le16_andz(lr->log_record_flags, LOG_RECORD_MULTI_PAGE)) {
 			ntfs_log_info(" LOG_RECORD_MULTI_PAGE");
 			_b = 1;
 		}
-		if (!le16_andz(lr->flags, le16_not(LOG_RECORD_MULTI_PAGE))) {
-=======
-		if (lr->log_record_flags & LOG_RECORD_MULTI_PAGE) {
-			ntfs_log_info(" LOG_RECORD_MULTI_PAGE");
-			_b = 1;
-		}
-		if (lr->log_record_flags & ~LOG_RECORD_MULTI_PAGE) {
->>>>>>> 0595f888
+		if (!le16_andz(lr->log_record_flags, le16_not(LOG_RECORD_MULTI_PAGE))) {
 			if (_b)
 				ntfs_log_info(" |");
 			ntfs_log_info(" Unknown flags");
