--- conflicted
+++ resolved
@@ -939,11 +939,6 @@
 				"attribute.\n");
 		goto err_out;
 	}
-<<<<<<< HEAD
-	/* Setup not mapped runlist element if this is the base extent. */
-	if (sle64_cmpz(attr->lowest_vcn)) {
-		VCN max_cluster;
-=======
 
 	/*
 	 * If this is the base of runlist (if 'lowest_vcn' is 0), then
@@ -953,9 +948,8 @@
 	 * the runlist with LCN_NOENT.  Otherwise, we must terminate the runlist
 	 * with LCN_RL_NOT_MAPPED and let the caller look for more extents.
 	 */
-	if (!attr->lowest_vcn) {
+	if (sle64_cmpz(attr->lowest_vcn)) {
 		VCN num_clusters;
->>>>>>> a2efc3ec
 
 		num_clusters = ((sle64_to_cpu(attr->allocated_size) +
 				vol->cluster_size - 1) >>
