--- conflicted
+++ resolved
@@ -686,28 +686,28 @@
 
 	res = ntfs_reparse_check_wsl(ni, reparse);
 	if (!res) {
-		switch (reparse->reparse_tag) {
-		case IO_REPARSE_TAG_AF_UNIX :
+		/* switch (reparse->reparse_tag) { */
+		if (le32_eq(reparse->reparse_tag, IO_REPARSE_TAG_AF_UNIX)) {
 			stbuf->st_mode = S_IFSOCK;
-			break;
-		case IO_REPARSE_TAG_LX_FIFO :
+		}
+		else if (le32_eq(reparse->reparse_tag, IO_REPARSE_TAG_LX_FIFO)) {
 			stbuf->st_mode = S_IFIFO;
-			break;
-		case IO_REPARSE_TAG_LX_CHR :
+		}
+		else if (le32_eq(reparse->reparse_tag, IO_REPARSE_TAG_LX_CHR)) {
 			stbuf->st_mode = S_IFCHR;
 			res = ntfs_ea_check_wsldev(ni, &rdev);
 			stbuf->st_rdev = rdev;
-			break;
-		case IO_REPARSE_TAG_LX_BLK :
+		}
+		else if (le32_eq(reparse->reparse_tag, IO_REPARSE_TAG_LX_BLK)) {
 			stbuf->st_mode = S_IFBLK;
 			res = ntfs_ea_check_wsldev(ni, &rdev);
 			stbuf->st_rdev = rdev;
-			break;
-		default :
+		}
+		else {
 			stbuf->st_size = ntfs_bad_reparse_lth;
 			stbuf->st_mode = S_IFLNK;
-			break;
-		}
+		}
+		/* } */
 	}
 		/*
 		 * If the reparse point is not a valid wsl special file
@@ -754,18 +754,12 @@
 	memset(stbuf, 0, sizeof(struct stat));
 	withusermapping = (scx->mapping[MAPUSERS] != (struct MAPPING*)NULL);
 	stbuf->st_nlink = le16_to_cpu(ni->mrec->link_count);
-<<<<<<< HEAD
+	if (ctx->posix_nlink
+	    && le32_andz(ni->flags, FILE_ATTR_REPARSE_POINT))
+		stbuf->st_nlink = ntfs_dir_link_cnt(ni);
 	if (!le16_andz(ni->mrec->flags, MFT_RECORD_IS_DIRECTORY)
 	    || !le32_andz(ni->flags, FILE_ATTR_REPARSE_POINT)) {
 		if (!le32_andz(ni->flags, FILE_ATTR_REPARSE_POINT)) {
-=======
-	if (ctx->posix_nlink
-	    && !(ni->flags & FILE_ATTR_REPARSE_POINT))
-		stbuf->st_nlink = ntfs_dir_link_cnt(ni);
-	if ((ni->mrec->flags & MFT_RECORD_IS_DIRECTORY)
-	    || (ni->flags & FILE_ATTR_REPARSE_POINT)) {
-		if (ni->flags & FILE_ATTR_REPARSE_POINT) {
->>>>>>> dd75ea74
 #ifndef DISABLE_PLUGINS
 			const plugin_operations_t *ops;
 			REPARSE_POINT *reparse;
@@ -1137,14 +1131,10 @@
 		/*
 		 * Reparse point : analyze as a junction point
 		 */
-<<<<<<< HEAD
 	if (!le32_andz(ni->flags, FILE_ATTR_REPARSE_POINT)) {
-=======
-	if (ni->flags & FILE_ATTR_REPARSE_POINT) {
 		REPARSE_POINT *reparse;
 		le32 tag;
 		int lth;
->>>>>>> dd75ea74
 #ifndef DISABLE_PLUGINS
 		const plugin_operations_t *ops;
 
@@ -1287,7 +1277,7 @@
 #ifndef DISABLE_PLUGINS
 			/* get emulated type from plugin if available */
 			ni = ntfs_inode_open(ctx->vol, mref);
-			if (ni && (ni->flags & FILE_ATTR_REPARSE_POINT)) {
+			if (ni && !le32_andz(ni->flags, FILE_ATTR_REPARSE_POINT)) {
 				const plugin_operations_t *ops;
 				REPARSE_POINT *reparse;
 				int res;
@@ -1405,7 +1395,7 @@
 			if (!ntfs_allowed_access(&security,ni,accesstype))
 				res = -EACCES;
 		}
-		if (ni->flags & FILE_ATTR_REPARSE_POINT) {
+		if (!le32_andz(ni->flags, FILE_ATTR_REPARSE_POINT)) {
 #ifndef DISABLE_PLUGINS
 			const plugin_operations_t *ops;
 			REPARSE_POINT *reparse;
@@ -1473,7 +1463,7 @@
 
 			ni = ntfs_inode_open(ctx->vol, INODE(ino));
 			if (ni) {
-				if (ni->flags & FILE_ATTR_REPARSE_POINT) {
+				if (!le32_andz(ni->flags, FILE_ATTR_REPARSE_POINT)) {
 					memcpy(&ufi, fi, sizeof(ufi));
 					ufi.fh = fill->fh;
 					res = CALL_REPARSE_PLUGIN(ni, release,
@@ -1534,8 +1524,8 @@
 				if (!ni)
 					err = -errno;
 				else {
-					if (ni->flags
-						& FILE_ATTR_REPARSE_POINT) {
+					if (!le32_andz(ni->flags,
+						FILE_ATTR_REPARSE_POINT)) {
 #ifndef DISABLE_PLUGINS
 						const plugin_operations_t *ops;
 						REPARSE_POINT *reparse;
@@ -2423,7 +2413,7 @@
 					perm & ~security.umask, S_ISDIR(type));
 #endif
 		/* Create object specified in @type. */
-		if (dir_ni->flags & FILE_ATTR_REPARSE_POINT) {
+		if (!le32_andz(dir_ni->flags, FILE_ATTR_REPARSE_POINT)) {
 #ifndef DISABLE_PLUGINS
 			const plugin_operations_t *ops;
 			REPARSE_POINT *reparse;
@@ -2637,7 +2627,7 @@
 	ntfs_fuse_fill_security_context(req, &security);
 #endif
 		{
-		if (dir_ni->flags & FILE_ATTR_REPARSE_POINT) {
+		if (!le32_andz(dir_ni->flags, FILE_ATTR_REPARSE_POINT)) {
 #ifndef DISABLE_PLUGINS
 			const plugin_operations_t *ops;
 			REPARSE_POINT *reparse;
@@ -2751,15 +2741,10 @@
         
 #if defined(__sun) && defined (__SVR4)
 	/* on Solaris : deny unlinking directories */
-<<<<<<< HEAD
-	if (rm_type
-	    == (!le16_andz(ni->mrec->flags, MFT_RECORD_IS_DIRECTORY) ? RM_LINK : RM_DIR)) {
-		errno = EPERM;
-=======
-	isdir = ni->mrec->flags & MFT_RECORD_IS_DIRECTORY;
+	isdir = !le16_andz(ni->mrec->flags, MFT_RECORD_IS_DIRECTORY);
 #ifndef DISABLE_PLUGINS
 		/* get emulated type from plugin if available */
-	if (ni->flags & FILE_ATTR_REPARSE_POINT) {
+	if (!le32_andz((ni->flags, FILE_ATTR_REPARSE_POINT) {
 		struct stat st;
 		const plugin_operations_t *ops;
 		REPARSE_POINT *reparse;
@@ -2782,7 +2767,6 @@
 #endif /* DISABLE_PLUGINS */
 	if (rm_type == (isdir ? RM_LINK : RM_DIR)) {
 		errno = (isdir ? EISDIR : ENOTDIR);
->>>>>>> dd75ea74
 		res = -errno;
 		goto exit;
 	}
@@ -2870,7 +2854,7 @@
 			goto exit;
 		}
 	}
-	if (dir_ni->flags & FILE_ATTR_REPARSE_POINT) {
+	if (!le32_andz(dir_ni->flags, FILE_ATTR_REPARSE_POINT)) {
 #ifndef DISABLE_PLUGINS
 		const plugin_operations_t *ops;
 		REPARSE_POINT *reparse;
